--- conflicted
+++ resolved
@@ -22,13 +22,10 @@
 url = "1.6.0"
 failure = "0.1.1"
 failure_derive = "0.1.1"
-<<<<<<< HEAD
 take_mut = "0.2.0"
-=======
 regex = "0.2.6"
 reqwest = "0.8.5"
 serde_json = "1.0"
->>>>>>> 3af6e103
 
 [dependencies.gtk]
 features = ["v3_22"]
