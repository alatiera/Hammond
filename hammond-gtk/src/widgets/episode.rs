use glib;
use gtk;
use gtk::prelude::*;

use failure::Error;
use humansize::FileSize;
use open;
use take_mut;

use hammond_data::{EpisodeWidgetQuery, Podcast};
use hammond_data::dbqueries;
use hammond_data::utils::get_download_folder;

use app::Action;
use manager;
use widgets::episode_states::*;

use std::ops::DerefMut;
use std::path::Path;
use std::sync::{Arc, Mutex};
use std::sync::mpsc::Sender;

#[derive(Debug, Clone)]
pub struct EpisodeWidget {
    pub container: gtk::Box,
    date: Arc<Mutex<DateMachine>>,
    title: Arc<Mutex<TitleMachine>>,
    duration: Arc<Mutex<DurationMachine>>,
    media: Arc<Mutex<MediaMachine>>,
}

impl Default for EpisodeWidget {
    fn default() -> Self {
        let builder = gtk::Builder::new_from_resource("/org/gnome/hammond/gtk/episode_widget.ui");

        let container: gtk::Box = builder.get_object("episode_container").unwrap();
        let progress: gtk::ProgressBar = builder.get_object("progress_bar").unwrap();

        let download: gtk::Button = builder.get_object("download_button").unwrap();
        let play: gtk::Button = builder.get_object("play_button").unwrap();
        let cancel: gtk::Button = builder.get_object("cancel_button").unwrap();

        let title: gtk::Label = builder.get_object("title_label").unwrap();
        let date: gtk::Label = builder.get_object("date_label").unwrap();
        let duration: gtk::Label = builder.get_object("duration_label").unwrap();
        let local_size: gtk::Label = builder.get_object("local_size").unwrap();
        let total_size: gtk::Label = builder.get_object("total_size").unwrap();

        let separator1: gtk::Label = builder.get_object("separator1").unwrap();
        let separator2: gtk::Label = builder.get_object("separator2").unwrap();
        let prog_separator: gtk::Label = builder.get_object("prog_separator").unwrap();

        let title_machine = Arc::new(Mutex::new(TitleMachine::new(title, false)));
        let date_machine = Arc::new(Mutex::new(DateMachine::new(date, 0)));
        let dur = DurationMachine::new(duration, separator1, None);
        let duration_machine = Arc::new(Mutex::new(dur));
        let _media = MediaMachine::new(
            play,
            download,
            progress,
            cancel,
            total_size,
            local_size,
            separator2,
            prog_separator,
        );
        let media_machine = Arc::new(Mutex::new(_media));

        EpisodeWidget {
            container,
            title: title_machine,
            duration: duration_machine,
            date: date_machine,
            media: media_machine,
        }
    }
}

impl EpisodeWidget {
    pub fn new(episode: EpisodeWidgetQuery, sender: Sender<Action>) -> EpisodeWidget {
        let mut widget = EpisodeWidget::default();
        widget.init(episode, sender);
        widget
    }

    fn init(&mut self, episode: EpisodeWidgetQuery, sender: Sender<Action>) {
        WidgetExt::set_name(&self.container, &episode.rowid().to_string());

        // Set the date label.
        if let Err(err) = self.set_date(episode.epoch()) {
            error!("Failed to determine date state: {}", err);
        }

<<<<<<< HEAD
        // Set the title label state.
        if let Err(err) = self.set_title(&episode) {
            error!("Failed to determine title state: {}", err);
=======
        // Show or hide the play/delete/download buttons upon widget initialization.
        if let Err(err) = self.show_buttons(episode.local_uri()) {
            debug!("Failed to determine play/download button state.");
            debug!("Error: {}", err);
>>>>>>> 3d542e55
        }

        // Set the duaration label.
        if let Err(err) = self.set_duration(episode.duration()) {
            error!("Failed to set duration state: {}", err);
        }

        // Determine what the state of the media widgets should be.
        if let Err(err) = self.determine_media_state(&episode) {
            error!("Something went wrong determining the Media State.");
            error!("Error: {}", err);
        }

        let episode = Arc::new(Mutex::new(episode));
        self.connect_buttons(episode, sender);
    }

    fn connect_buttons(&self, episode: Arc<Mutex<EpisodeWidgetQuery>>, sender: Sender<Action>) {
        let title = self.title.clone();
        if let Ok(media) = self.media.lock() {
            media.play_connect_clicked(clone!(episode, sender => move |_| {
                if let Ok(mut ep) = episode.lock() {
                    if let Err(err) = on_play_bttn_clicked(&mut ep, title.clone(), sender.clone()){
                        error!("Error: {}", err);
                    };
                }
            }));

            media.download_connect_clicked(clone!(episode, sender => move |dl| {
                dl.set_sensitive(false);
                if let Ok(ep) = episode.lock() {
                    if let Err(err) = on_download_clicked(&ep, sender.clone())  {
                        error!("Download failed to start.");
                        error!("Error: {}", err);
                    } else {
                        info!("Donwload started succesfully.");
                    }
                }
<<<<<<< HEAD
            }));
=======
        }));
    }

    /// Show or hide the play/delete/download buttons upon widget
    /// initialization.
    fn show_buttons(&self, local_uri: Option<&str>) -> Result<(), Error> {
        let path = local_uri.ok_or_else(|| format_err!("Path is None"))?;
        if Path::new(path).exists() {
            self.download.hide();
            self.play.show();
>>>>>>> 3d542e55
        }
    }

    /// Determine the title state.
    fn set_title(&mut self, episode: &EpisodeWidgetQuery) -> Result<(), Error> {
        let mut lock = self.title.lock().map_err(|err| format_err!("{}", err))?;
        lock.set_title(episode.title());
        take_mut::take(lock.deref_mut(), |title| {
            title.determine_state(episode.played().is_some())
        });
        Ok(())
    }

    /// Set the date label depending on the current time.
    fn set_date(&self, epoch: i32) -> Result<(), Error> {
        let mut lock = self.date.lock().map_err(|err| format_err!("{}", err))?;
        take_mut::take(lock.deref_mut(), |date| {
            date.determine_state(i64::from(epoch))
        });
        Ok(())
    }

    /// Set the duration label.
    fn set_duration(&mut self, seconds: Option<i32>) -> Result<(), Error> {
        let mut lock = self.duration.lock().map_err(|err| format_err!("{}", err))?;
        take_mut::take(lock.deref_mut(), |duration| {
            duration.determine_state(seconds)
        });
        Ok(())
    }

    fn determine_media_state(&self, episode: &EpisodeWidgetQuery) -> Result<(), Error> {
        let id = WidgetExt::get_name(&self.container)
            .ok_or_else(|| format_err!("Failed to get widget Name"))?
            .parse::<i32>()?;

        let active_dl = || -> Result<Option<_>, Error> {
            let m = manager::ACTIVE_DOWNLOADS
                .read()
                .map_err(|_| format_err!("Failed to get a lock on the mutex."))?;

            Ok(m.get(&id).cloned())
        }()?;

        let mut lock = self.media.lock().map_err(|err| format_err!("{}", err))?;
        take_mut::take(lock.deref_mut(), |media| {
            media.determine_state(
                episode.length(),
                active_dl.is_some(),
                episode.local_uri().is_some(),
            )
        });

        // Show or hide the play/delete/download buttons upon widget initialization.
        // FIXME: There might be a deadlock introduced here, but I am too tired to test it.
        if let Some(prog) = active_dl {
            // Setup a callback that will update the progress bar.
            update_progressbar_callback(prog.clone(), self.media.clone(), id);

            // Setup a callback that will update the total_size label
            // with the http ContentLength header number rather than
            // relying to the RSS feed.
            update_total_size_callback(prog.clone(), self.media.clone());

            lock.cancel_connect_clicked(prog);
        }

        Ok(())
    }
}

#[inline]
fn on_download_clicked(ep: &EpisodeWidgetQuery, sender: Sender<Action>) -> Result<(), Error> {
    let pd = dbqueries::get_podcast_from_id(ep.podcast_id())?;
    let download_fold = get_download_folder(&pd.title().to_owned())?;

    // Start a new download.
    manager::add(ep.rowid(), &download_fold, sender.clone())?;

    // Update Views
    sender.send(Action::RefreshEpisodesView)?;
    sender.send(Action::RefreshWidgetIfVis)?;

    Ok(())
}

#[inline]
fn on_play_bttn_clicked(
    episode: &mut EpisodeWidgetQuery,
    title: Arc<Mutex<TitleMachine>>,
    sender: Sender<Action>,
) -> Result<(), Error> {
    open_uri(episode.rowid())?;
    episode.set_played_now()?;

    let mut lock = title.lock().map_err(|err| format_err!("{}", err))?;
    take_mut::take(lock.deref_mut(), |title| {
        title.determine_state(episode.played().is_some())
    });

    sender.send(Action::RefreshEpisodesViewBGR)?;
    Ok(())
}

fn open_uri(rowid: i32) -> Result<(), Error> {
    let uri = dbqueries::get_episode_local_uri_from_id(rowid)?
        .ok_or_else(|| format_err!("Expected Some found None."))?;

    if Path::new(&uri).exists() {
        info!("Opening {}", uri);
        open::that(&uri)?;
    } else {
        bail!("File \"{}\" does not exist.", uri);
    }

    Ok(())
}

// Setup a callback that will update the progress bar.
#[inline]
#[cfg_attr(feature = "cargo-clippy", allow(if_same_then_else))]
fn update_progressbar_callback(
    prog: Arc<Mutex<manager::Progress>>,
    media: Arc<Mutex<MediaMachine>>,
    episode_rowid: i32,
) {
    timeout_add(
        400,
        clone!(prog, media => move || {
            progress_bar_helper(prog.clone(), media.clone(), episode_rowid)
                .unwrap_or(glib::Continue(false))
        }),
    );
}

<<<<<<< HEAD
#[inline]
=======
#[allow(if_same_then_else)]
>>>>>>> 3d542e55
fn progress_bar_helper(
    prog: Arc<Mutex<manager::Progress>>,
    media: Arc<Mutex<MediaMachine>>,
    episode_rowid: i32,
) -> Result<glib::Continue, Error> {
    let (fraction, downloaded) = {
        let m = prog.lock()
            .map_err(|_| format_err!("Failed to get a lock on the mutex."))?;
        (m.get_fraction(), m.get_downloaded())
    };

    // I hate floating points.
    // Update the progress_bar.
    if (fraction >= 0.0) && (fraction <= 1.0) && (!fraction.is_nan()) {
        // Update local_size label
        let size = downloaded
            .file_size(SIZE_OPTS.clone())
            .map_err(|err| format_err!("{}", err))?;

        let mut m = media.lock().unwrap();
        m.update_progress(&size, fraction);
    }

    // info!("Fraction: {}", progress_bar.get_fraction());
    // info!("Fraction: {}", fraction);

    // Check if the download is still active
    let active = {
        let m = manager::ACTIVE_DOWNLOADS
            .read()
            .map_err(|_| format_err!("Failed to get a lock on the mutex."))?;
        m.contains_key(&episode_rowid)
    };

    if (fraction >= 1.0) && (!fraction.is_nan()) {
        Ok(glib::Continue(false))
    } else if !active {
        Ok(glib::Continue(false))
    } else {
        Ok(glib::Continue(true))
    }
}

// Setup a callback that will update the total_size label
// with the http ContentLength header number rather than
// relying to the RSS feed.
#[inline]
fn update_total_size_callback(
    prog: Arc<Mutex<manager::Progress>>,
    media: Arc<Mutex<MediaMachine>>,
) {
    timeout_add(
        500,
        clone!(prog, media => move || {
            total_size_helper(prog.clone(), media.clone()).unwrap_or(glib::Continue(true))
        }),
    );
}

#[inline]
fn total_size_helper(
    prog: Arc<Mutex<manager::Progress>>,
    media: Arc<Mutex<MediaMachine>>,
) -> Result<glib::Continue, Error> {
    // Get the total_bytes.
    let total_bytes = {
        let m = prog.lock()
            .map_err(|_| format_err!("Failed to get a lock on the mutex."))?;
        m.get_total_size()
    };

    debug!("Total Size: {}", total_bytes);
    if total_bytes != 0 {
        // Update the total_size label
        if let Ok(mut m) = media.lock() {
            take_mut::take(m.deref_mut(), |machine| {
                machine.set_size(Some(total_bytes as i32))
            });
        }

        // Do not call again the callback
        Ok(glib::Continue(false))
    } else {
        Ok(glib::Continue(true))
    }
}

// fn on_delete_bttn_clicked(episode_id: i32) -> Result<(), Error> {
//     let mut ep = dbqueries::get_episode_from_rowid(episode_id)?.into();
//     delete_local_content(&mut ep).map_err(From::from).map(|_| ())
// }

pub fn episodes_listbox(pd: &Podcast, sender: Sender<Action>) -> Result<gtk::ListBox, Error> {
    let episodes = dbqueries::get_pd_episodeswidgets(pd)?;

    let list = gtk::ListBox::new();

    episodes.into_iter().for_each(|ep| {
        let widget = EpisodeWidget::new(ep, sender.clone());
        list.add(&widget.container);
    });

    list.set_vexpand(false);
    list.set_hexpand(false);
    list.set_visible(true);
    list.set_selection_mode(gtk::SelectionMode::None);
    Ok(list)
}<|MERGE_RESOLUTION|>--- conflicted
+++ resolved
@@ -91,16 +91,9 @@
             error!("Failed to determine date state: {}", err);
         }
 
-<<<<<<< HEAD
         // Set the title label state.
         if let Err(err) = self.set_title(&episode) {
             error!("Failed to determine title state: {}", err);
-=======
-        // Show or hide the play/delete/download buttons upon widget initialization.
-        if let Err(err) = self.show_buttons(episode.local_uri()) {
-            debug!("Failed to determine play/download button state.");
-            debug!("Error: {}", err);
->>>>>>> 3d542e55
         }
 
         // Set the duaration label.
@@ -139,20 +132,7 @@
                         info!("Donwload started succesfully.");
                     }
                 }
-<<<<<<< HEAD
             }));
-=======
-        }));
-    }
-
-    /// Show or hide the play/delete/download buttons upon widget
-    /// initialization.
-    fn show_buttons(&self, local_uri: Option<&str>) -> Result<(), Error> {
-        let path = local_uri.ok_or_else(|| format_err!("Path is None"))?;
-        if Path::new(path).exists() {
-            self.download.hide();
-            self.play.show();
->>>>>>> 3d542e55
         }
     }
 
@@ -288,11 +268,8 @@
     );
 }
 
-<<<<<<< HEAD
-#[inline]
-=======
+#[inline]
 #[allow(if_same_then_else)]
->>>>>>> 3d542e55
 fn progress_bar_helper(
     prog: Arc<Mutex<manager::Progress>>,
     media: Arc<Mutex<MediaMachine>>,
