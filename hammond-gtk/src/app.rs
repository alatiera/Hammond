--- conflicted
+++ resolved
@@ -5,25 +5,19 @@
 use gio::{ActionMapExt, ApplicationExt, ApplicationExtManual, SimpleActionExt};
 
 use hammond_data::utils::checkup;
-<<<<<<< HEAD
 use hammond_downloader::manager::Manager;
-=======
 use hammond_data::Source;
->>>>>>> eafad358
 
 use headerbar::Header;
 use content::Content;
 use utils;
 
-<<<<<<< HEAD
-use std::rc::Rc;
 use std::sync::{Arc, Mutex};
+use std::sync::mpsc::{channel, Receiver, Sender};
 
 lazy_static! {
     pub static ref DOWNLOADS_MANAGER: Arc<Mutex<Manager>> = Arc::new(Mutex::new(Manager::new()));
-=======
-use std::sync::mpsc::{channel, Receiver, Sender};
-use std::sync::Arc;
+}
 
 #[derive(Clone, Debug)]
 pub enum Action {
@@ -33,7 +27,6 @@
     HeaderBarShowTile(String),
     HeaderBarNormal,
     HeaderBarHideUpdateIndicator,
->>>>>>> eafad358
 }
 
 #[derive(Debug)]
