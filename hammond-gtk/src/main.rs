--- conflicted
+++ resolved
@@ -29,11 +29,8 @@
 extern crate regex;
 extern crate reqwest;
 extern crate send_cell;
-<<<<<<< HEAD
 extern crate take_mut;
-=======
 extern crate serde_json;
->>>>>>> 3af6e103
 extern crate url;
 // extern crate rayon;
 
